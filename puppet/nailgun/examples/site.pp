--- conflicted
+++ resolved
@@ -2,8 +2,6 @@
 
   Exec  {path => '/usr/bin:/bin:/usr/sbin:/sbin'}
 
-<<<<<<< HEAD
-=======
   $centos_repos =
   [
    {
@@ -12,8 +10,15 @@
    "url"  => "http://${ipaddress}:8080/centos/fuelweb/x86_64"
    },
    ]
+  $rhel_repos =
+  [
+   {
+   "id" => "nailgun",
+   "name" => "Nailgun",
+   "url"  => "http://${ipaddress}:8080/rhel"
+   },
+  ]
 
->>>>>>> 16db34cd
   $cobbler_user = "cobbler"
   $cobbler_password = "cobbler"
 
