# -*- coding: utf-8 -*-

import sys
import json
import os.path
import itertools
from datetime import datetime

import sqlalchemy.types
from nailgun.settings import settings
from nailgun.api import models
from sqlalchemy import orm
from nailgun.db import orm as ormgen
from nailgun.logger import logger
from sqlalchemy.exc import IntegrityError

db = ormgen()


def capitalize_model_name(model_name):
    return ''.join(map(lambda s: s.capitalize(), model_name.split('_')))


def upload_fixture(fileobj):
    fixture = json.load(fileobj)

    known_objects = []

    for obj in fixture:
        pk = obj["pk"]
        model_name = obj["model"].split(".")[1]

        try:
            model = itertools.dropwhile(
                lambda m: not hasattr(models, m),
                [model_name.capitalize(),
                 "".join(map(lambda n: n.capitalize(), model_name.split("_")))]
            ).next()
        except StopIteration:
            raise Exception("Couldn't find model {0}".format(model_name))

        obj['model'] = getattr(models, capitalize_model_name(model_name))

        # Check if it's already uploaded
        obj_from_db = db.query(obj['model']).get(pk)
        if obj_from_db:
            logger.info("Fixture model '%s' with pk='%s' already"
                        " uploaded. Skipping", model_name, pk)
            continue

        known_objects.append(obj)

    for obj in known_objects:
        new_obj = obj['model']()

        fk_fields = {}
        for field, value in obj["fields"].iteritems():
            f = getattr(obj['model'], field)
            impl = f.impl
            fk_model = None
            if hasattr(f.comparator.prop, "argument"):
                if hasattr(f.comparator.prop.argument, "__call__"):
                    fk_model = f.comparator.prop.argument()
                else:
                    fk_model = f.comparator.prop.argument.class_

            if isinstance(impl, orm.attributes.ScalarObjectAttributeImpl):
                if value:
                    fk_fields[field] = (value, fk_model)
            elif isinstance(impl, orm.attributes.CollectionAttributeImpl):
                if value:
                    fk_fields[field] = (value, fk_model)
            elif isinstance(
                f.property.columns[0].type, sqlalchemy.types.DateTime
            ):
                if value:
                    setattr(
                        new_obj,
                        field,
                        datetime.strptime(value, "%d-%m-%Y %H:%M:%S")
                    )
                else:
                    setattr(
                        new_obj,
                        field,
                        datetime.now()
                    )
            else:
                setattr(new_obj, field, value)

        for field, data in fk_fields.iteritems():
            if isinstance(data[0], int):
                setattr(new_obj, field, db.query(data[1]).get(data[0]))
            elif isinstance(data[0], list):
                for v in data[0]:
                    getattr(new_obj, field).append(
                        db.query(data[1]).get(v)
                    )
        db.add(new_obj)
        db.commit()
        # UGLY HACK for testing
        if new_obj.__class__.__name__ == 'Node':
            new_obj.attributes = models.NodeAttributes()
            db.commit()
            new_obj.attributes.volumes = \
                new_obj.volume_manager.gen_default_volumes_info()
            db.commit()
<<<<<<< HEAD
            # UGLY HACK for testing
            if new_obj.__class__.__name__ == 'Node':
                new_obj.attributes = models.NodeAttributes()
                db.commit()
                new_obj.attributes.volumes = \
                    new_obj.volume_manager.gen_default_volumes_info()
                db.commit()
                new_obj.attributes.generate_volumes_info()
                new_obj.attributes.generate_interfaces_info()
=======
>>>>>>> 35e43ead


def upload_fixtures():
    fns = []
    for path in settings.FIXTURES_TO_UPLOAD:
        if not os.path.isabs(path):
            path = os.path.abspath(os.path.join(os.path.dirname(__file__),
                                                path))
        fns.append(path)

    for fn in fns:
        with open(fn, "r") as fileobj:
            upload_fixture(fileobj)
        logger.info("Fixture has been uploaded from file: %s" % fn)


def dump_fixture(model_name):
    dump = []
    app_name = 'nailgun'
    model = getattr(models, capitalize_model_name(model_name))
    for obj in db.query(model).all():
        obj_dump = {}
        obj_dump['pk'] = getattr(obj, model.__mapper__.primary_key[0].name)
        obj_dump['model'] = "%s.%s" % (app_name, model_name)
        obj_dump['fields'] = {}
        dump.append(obj_dump)
        for prop in model.__mapper__.iterate_properties:
            if isinstance(prop, sqlalchemy.orm.ColumnProperty):
                field = str(prop.key)
                value = getattr(obj, field)
                if value is None:
                    continue
                if not isinstance(value, (
                        list, dict, str, unicode, int, float, bool)):
                    value = ""
                obj_dump['fields'][field] = value
    sys.stdout.write(json.dumps(dump, indent=4))<|MERGE_RESOLUTION|>--- conflicted
+++ resolved
@@ -105,18 +105,6 @@
             new_obj.attributes.volumes = \
                 new_obj.volume_manager.gen_default_volumes_info()
             db.commit()
-<<<<<<< HEAD
-            # UGLY HACK for testing
-            if new_obj.__class__.__name__ == 'Node':
-                new_obj.attributes = models.NodeAttributes()
-                db.commit()
-                new_obj.attributes.volumes = \
-                    new_obj.volume_manager.gen_default_volumes_info()
-                db.commit()
-                new_obj.attributes.generate_volumes_info()
-                new_obj.attributes.generate_interfaces_info()
-=======
->>>>>>> 35e43ead
 
 
 def upload_fixtures():
