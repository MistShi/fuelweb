import re
import simplejson as json
from django.core.exceptions import ValidationError
from django import forms
from django.forms.fields import Field, IntegerField, CharField, ChoiceField
from django.core.validators import RegexValidator
<<<<<<< HEAD
from nailgun.models import Environment, Node, Recipe, Role, Release
from nailgun.api.fields import RecipeListFormField
=======
from nailgun.models import Cluster, Node, Cookbook, Role, Release
>>>>>>> d2c18bbd


class RecipeForm(forms.ModelForm):

    class Meta:
        model = Recipe


def validate_role_recipes(value):
    if value and isinstance(value, list):
        if not any([re.match(r'\w+@[\w\.]+::\w+', i) for i in value]):
            raise ValidationError('Recipe should be in \
cookbook@version::recipe format')
        for i in value:
            try:
                rec_exist = Recipe.objects.get(recipe=i)
            except Recipe.DoesNotExist:
                raise ValidationError('Recipe %s does not exist' % i)
    else:
        raise ValidationError('Invalid recipe list')


class RoleForm(forms.ModelForm):
    recipes = Field(validators=[validate_role_recipes])

    class Meta:
        model = Role


class ClusterForm(forms.Form):
    name = CharField(max_length=100, required=False)


def validate_node_metadata(value):
    if value is not None:
        if isinstance(value, dict):
            for field in ('block_device', 'interfaces', 'cpu', 'memory'):
                # TODO(mihgen): We need more comprehensive checks here
                # For example, now, it's possible to store value[field] = []
                if not field in value or value[field] == "":
                    raise ValidationError("Node metadata '%s' \
                            field is required" % field)
        else:
            raise ValidationError('Node metadata must be a dictionary')


def validate_node_roles(value):
    if not isinstance(value, list) or \
        not all(map(lambda i: isinstance(i, int), value)):
            raise ValidationError('Role list must be a list of integers')


def validate_release_node_roles(data):
    if not data or not isinstance(data, list):
        raise ValidationError('Empty roles list')
    if not all(map(lambda i: 'name' in i, data)):
        raise ValidationError('Role name is empty')
    for role in data:
        for recipe in role['recipes']:
            if not re.match(r'\w+@[\w\.]+::\w+', recipe):
                raise ValidationError('Recipe should be in a \
cook_name@cook_version::recipe_name format')
            try:
                rec_exists = Recipe.objects.get(recipe=recipe)
            except Recipe.DoesNotExist:
                raise ValidationError('Recipe %s doesn\'t exist' % recipe)


validate_node_id = RegexValidator(regex=re.compile('^[\dA-F]{12}$'))


class NodeUpdateForm(forms.Form):
    metadata = Field(required=False, validators=[validate_node_metadata])
    status = ChoiceField(required=False, choices=Node.NODE_STATUSES)
    name = CharField(max_length=100, required=False)
    fqdn = CharField(max_length=255, required=False)
    ip = CharField(max_length=15, required=False)
    mac = CharField(max_length=17, required=False)
    roles = Field(required=False, validators=[validate_node_roles])
    cluster_id = IntegerField(required=False)


class NodeCreationForm(NodeUpdateForm):
    id = CharField(validators=[validate_node_id])


class ReleaseCreationForm(forms.ModelForm):
    roles = Field(validators=[validate_release_node_roles])

    class Meta:
        model = Release

    def clean(self):
        name, version = self.cleaned_data['name'], self.cleaned_data['version']
        try:
            release = Release.objects.get(name=name, version=version)
            raise ValidationError('Release already exists')
        except Release.DoesNotExist:
            pass
        return self.cleaned_data<|MERGE_RESOLUTION|>--- conflicted
+++ resolved
@@ -4,12 +4,8 @@
 from django import forms
 from django.forms.fields import Field, IntegerField, CharField, ChoiceField
 from django.core.validators import RegexValidator
-<<<<<<< HEAD
-from nailgun.models import Environment, Node, Recipe, Role, Release
-from nailgun.api.fields import RecipeListFormField
-=======
-from nailgun.models import Cluster, Node, Cookbook, Role, Release
->>>>>>> d2c18bbd
+
+from nailgun.models import Cluster, Node, Recipe, Role, Release
 
 
 class RecipeForm(forms.ModelForm):
