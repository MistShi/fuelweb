import os

import celery
from piston.handler import BaseHandler
from piston.utils import rc
from django.core.exceptions import ObjectDoesNotExist
from django.conf import settings

<<<<<<< HEAD
from nailgun.models import Environment, Node, Recipe, Role, Release
from nailgun.api.validators import validate_json
from nailgun.api.forms import EnvironmentForm, RecipeForm, RoleForm, \
=======
from nailgun.models import Cluster, Node, Cookbook, Role, Release
from nailgun.api.validators import validate_json
from nailgun.api.forms import ClusterForm, CookbookForm, RoleForm, \
>>>>>>> d2c18bbd
        NodeCreationForm, NodeUpdateForm, ReleaseCreationForm
#from nailgun.tasks import create_chef_config
from nailgun.tasks import deploy_cluster


class TaskHandler(BaseHandler):

    allowed_methods = ('GET',)

    @classmethod
    def render_task(cls, task):
        # TODO show meta?
        repr = {
            "task_id": task.task_id,
            "status": task.state,
        }

        if task.state == celery.states.SUCCESS:
            repr['result'] = task.result
        elif task.state == celery.states.FAILURE:
            # return string representation of the exception if failed
            repr['result'] = str(task.result)

        return repr

    def read(self, request, task_id):
        task = celery.result.AsyncResult(task_id)
        return TaskCollectionHandler.render_task(task)


class ConfigHandler(BaseHandler):

    allowed_methods = ('POST',)

    def create(self, request, cluster_id):
        #task = create_chef_config.delay(cluster_id)
        task = deploy_cluster.delay(cluster_id)

        response = rc.ACCEPTED
        response.content = TaskHandler.render_task(task)
        return response


class ClusterCollectionHandler(BaseHandler):

    allowed_methods = ('GET', 'POST')
    model = Cluster
    fields = ('id', 'name', ('nodes', ()))

    def read(self, request):
        return Cluster.objects.all()

    @validate_json(ClusterForm)
    def create(self, request):
        cluster = Cluster()
        for key, value in request.form.cleaned_data.items():
            if key in request.form.data:
                setattr(cluster, key, value)
        cluster.save()

        return cluster


class ClusterHandler(BaseHandler):

    allowed_methods = ('GET', 'PUT')
    model = Cluster
    fields = ClusterCollectionHandler.fields

    def read(self, request, cluster_id):
        try:
            return Cluster.objects.get(id=cluster_id)
        except ObjectDoesNotExist:
            return rc.NOT_FOUND

    @validate_json(ClusterForm)
    def update(self, request, cluster_id):
        try:
            cluster = Cluster.objects.get(id=cluster_id)
            for key, value in request.form.cleaned_data.items():
                if key in request.form.data:
                    setattr(cluster, key, value)

            cluster.save()
            return cluster
        except ObjectDoesNotExist:
            return rc.NOT_FOUND


class NodeCollectionHandler(BaseHandler):

    allowed_methods = ('GET', 'POST')
    model = Node
    fields = ('id', 'name', 'cluster_id', 'metadata',
              'status', 'mac', 'fqdn', 'ip', ('roles', ()))

    def read(self, request):
        return Node.objects.all()

    @validate_json(NodeCreationForm)
    def create(self, request):
        node = Node()
        for key, value in request.form.cleaned_data.items():
            if key in request.form.data:
                if key == 'roles':
                    new_roles = Role.objects.filter(id__in=value)
                    node.roles.clear()
                    node.roles.add(*new_roles)
                else:
                    setattr(node, key, value)

        node.save()
        return node


class NodeRoleAvailable(BaseHandler):

    allowed_methods = ('GET',)
    model = Role

    def read(self, request, node_id, role_id):
        # TODO: it's a stub!
        return {'available': True, 'error': None}


class NodeHandler(BaseHandler):

    allowed_methods = ('GET', 'PUT')
    model = Node
    fields = NodeCollectionHandler.fields

    def read(self, request, node_id):
        try:
            return Node.objects.get(id=node_id)
        except ObjectDoesNotExist:
            return rc.NOT_FOUND

    @validate_json(NodeUpdateForm)
    def update(self, request, node_id):
        node, is_created = Node.objects.get_or_create(id=node_id)
        for key, value in request.form.cleaned_data.items():
            if key in request.form.data:
                if key == 'cluster_id' and value is not None and \
                        node.cluster_id is not None:
                    response = rc.BAD_REQUEST
                    response.content = \
                            'Changing cluster is not allowed'
                    return response
                elif key == 'roles':
                    new_roles = Role.objects.filter(id__in=value)
                    node.roles.clear()
                    node.roles.add(*new_roles)
                else:
                    setattr(node, key, value)

        node.save()
        return node


class RecipeCollectionHandler(BaseHandler):

    allowed_methods = ('GET', 'POST')
    model = Recipe
    #fields = ('id', 'name', 'version', ('roles', ()))

    def read(self, request):
        return Recipe.objects.all()

    @validate_json(RecipeForm)
    def create(self, request):
        recipe = Recipe()
        for key, value in request.form.cleaned_data.items():
            if key in request.form.data:
                setattr(recipe, key, value)
        recipe.save()

        return recipe


class RecipeHandler(BaseHandler):

    allowed_methods = ('GET',)
    model = Recipe
    fields = RecipeCollectionHandler.fields

    def read(self, request, recipe_id):
        try:
            return Recipe.objects.get(id=recipe_id)
        except ObjectDoesNotExist:
            return rc.NOT_FOUND


class RoleCollectionHandler(BaseHandler):

    allowed_methods = ('GET', 'POST')
    model = Role
    fields = ('id', 'name')

    def read(self, request):
        return Role.objects.all()

    @validate_json(RoleForm)
    def create(self, request):
        data = request.form.cleaned_data
        recipes = Recipe.objects.filter(recipe__in=data['recipes'])
        role = Role(name=data["name"])
        role.save()
        map(role.recipes.add, recipes)
        role.save()

        return role


class RoleHandler(BaseHandler):

    allowed_methods = ('GET',)
    model = Role
    fields = RoleCollectionHandler.fields

    def read(self, request, role_id):
        try:
            return Role.objects.get(id=role_id)
        except ObjectDoesNotExist:
            return rc.NOT_FOUND


class ReleaseCollectionHandler(BaseHandler):

    allowed_methods = ('GET', 'POST')
    model = Release

    def read(self, request, release_id):
        return Release.objects.all()

    @validate_json(ReleaseCreationForm)
    def create(self, request):
        data = request.form.cleaned_data
        print data
        release = Release(
            name=data["name"],
            version=data["version"],
            description=data["description"]
        )
        release.save()
        role_names = [role["name"] for role in data["roles"]]
        map(release.roles.add, Role.objects.filter(name__in=role_names))
        release.save()
        return release


class ReleaseHandler(BaseHandler):

    allowed_methods = ('GET',)
    model = Release

    def read(self, request, release_id):
        try:
            return Release.objects.get(id=release_id)
        except ObjectDoesNotExist:
            return rc.NOT_FOUND<|MERGE_RESOLUTION|>--- conflicted
+++ resolved
@@ -6,15 +6,9 @@
 from django.core.exceptions import ObjectDoesNotExist
 from django.conf import settings
 
-<<<<<<< HEAD
-from nailgun.models import Environment, Node, Recipe, Role, Release
+from nailgun.models import Cluster, Node, Recipe, Role, Release
 from nailgun.api.validators import validate_json
-from nailgun.api.forms import EnvironmentForm, RecipeForm, RoleForm, \
-=======
-from nailgun.models import Cluster, Node, Cookbook, Role, Release
-from nailgun.api.validators import validate_json
-from nailgun.api.forms import ClusterForm, CookbookForm, RoleForm, \
->>>>>>> d2c18bbd
+from nailgun.api.forms import ClusterForm, RecipeForm, RoleForm, \
         NodeCreationForm, NodeUpdateForm, ReleaseCreationForm
 #from nailgun.tasks import create_chef_config
 from nailgun.tasks import deploy_cluster
