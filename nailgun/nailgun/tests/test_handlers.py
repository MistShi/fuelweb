import simplejson as json
from django import http
from django.test import TestCase
from django.core.urlresolvers import reverse

<<<<<<< HEAD
from nailgun.models import Environment, Node, Recipe, Role, Release
=======
from nailgun.models import Cluster, Node, Cookbook, Role, Release
>>>>>>> d2c18bbd
from nailgun.tasks import create_chef_config


class TestHandlers(TestCase):

    def setUp(self):
        self.request = http.HttpRequest()
        self.old_meta = {'block_device': 'value',
                         'interfaces': 'val2',
                         'cpu': 'asf',
                         'memory': 'sd'
                        }
        self.another_cluster = Cluster(id=2,
                name='Another cluster')
        self.another_cluster.save()

        self.node_name = "test.server.com"

        self.node = Node(id="080000000001",
                    cluster_id=1,
                    name=self.node_name,
                    metadata=self.old_meta)
        self.node.save()

        self.recipe = Recipe()
        self.recipe.recipe = 'cookbook@version::recipe'
        self.recipe.save()
        self.recipe = Recipe()
        self.recipe.recipe = 'nova@0.1.0::compute'
        self.recipe.save()
        self.recipe = Recipe()
        self.recipe.recipe = 'nova@0.1.0::monitor'
        self.recipe.save()

        self.role = Role()
        self.role.save()
        self.role.recipes.add(self.recipe)
        self.role.name = "My role"
        self.role.save()

        self.another_role = Role()
        self.another_role.save()
        self.another_role.recipes.add(self.recipe)
        self.another_role.name = "My role 2"
        self.another_role.save()

        self.node.roles = [self.role]
        self.node.save()
        self.node_url = reverse('node_handler',
                                kwargs={'node_id': self.node.id})

        self.new_meta = {'block_device': 'new-val',
                         'interfaces': 'd',
                         'cpu': 'u',
                         'memory': 'a'
                        }
        self.meta_json = json.dumps(self.new_meta)

    def tearDown(self):
        self.another_cluster.delete()
        self.node.delete()
        self.role.delete()
        self.another_role.delete()
        self.recipe.delete()

    def test_cluster_creation(self):
        yet_another_cluster_name = 'Yet another cluster'
        resp = self.client.post(
            reverse('cluster_collection_handler'),
            json.dumps({'name': yet_another_cluster_name}),
            "application/json"
        )
        self.assertEquals(resp.status_code, 200)

        clusters_from_db = Cluster.objects.filter(
            name=yet_another_cluster_name
        )
        self.assertEquals(len(clusters_from_db), 1)

    def test_cluster_update(self):
        updated_name = 'Updated cluster'
        clusters_before = len(Cluster.objects.all())

        resp = self.client.put(
            reverse('cluster_handler',
                    kwargs={'cluster_id': self.another_cluster.id}),
            json.dumps({'name': updated_name}),
            "application/json"
        )
        self.assertEquals(resp.status_code, 200)

        clusters_from_db = Cluster.objects.filter(name=updated_name)
        self.assertEquals(len(clusters_from_db), 1)
        self.assertEquals(clusters_from_db[0].name, updated_name)

        clusters_after = len(Cluster.objects.all())
        self.assertEquals(clusters_before, clusters_after)

    def test_node_creation(self):
        node_with_cluster_id = '080000000002'
        node_without_cluster_id = '080000000003'

        resp = self.client.post(
            reverse('node_collection_handler'),
            json.dumps({
                'id': node_with_cluster_id,
                'cluster_id': 1,
            }),
            "application/json")
        self.assertEquals(resp.status_code, 200)

        resp = self.client.post(
            reverse('node_collection_handler'),
            json.dumps({'id': node_without_cluster_id}),
            "application/json")
        self.assertEquals(resp.status_code, 200)

        nodes_from_db = Node.objects.filter(id__in=[node_with_cluster_id,
                                                      node_without_cluster_id])
        self.assertEquals(len(nodes_from_db), 2)

    def test_node_creation_using_put(self):
        node_id = '080000000002'

        resp = self.client.put(
            reverse('node_handler', kwargs={'node_id': node_id}),
            json.dumps({}),
            "application/json")
        self.assertEquals(resp.status_code, 200)

        nodes_from_db = Node.objects.filter(id=node_id)
        self.assertEquals(len(nodes_from_db), 1)

    def test_node_cluster_update(self):
        resp = self.client.put(
            reverse('node_handler', kwargs={'node_id': self.node.id}),
            json.dumps({'cluster_id': 2}),
            "application/json")
        self.assertEquals(resp.status_code, 400)

        resp = self.client.put(
            reverse('node_handler', kwargs={'node_id': self.node.id}),
            json.dumps({'cluster_id': None}),
            "application/json")
        self.assertEquals(resp.status_code, 200)

        resp = self.client.put(
            reverse('node_handler', kwargs={'node_id': self.node.id}),
            json.dumps({'cluster_id': 1}),
            "application/json")
        self.assertEquals(resp.status_code, 200)

    def test_node_valid_metadata_gets_updated(self):
        resp = self.client.put(self.node_url,
                               json.dumps({'metadata': self.new_meta}),
                               "application/json")
        print resp.content
        self.assertEquals(resp.status_code, 200)

        nodes_from_db = Node.objects.filter(id=self.node.id)
        self.assertEquals(len(nodes_from_db), 1)
        self.assertEquals(nodes_from_db[0].metadata, self.new_meta)

    def test_node_valid_status_gets_updated(self):
        params = {'status': 'offline'}
        resp = self.client.put(self.node_url, json.dumps(params),
                "application/json")
        self.assertEquals(resp.status_code, 200)

    def test_node_valid_list_of_roles_gets_updated(self):
        resp = self.client.put(self.node_url,
            json.dumps({'roles': [self.another_role.id]}),
            "application/json")
        self.assertEquals(resp.status_code, 200)

        node_from_db = Node.objects.get(id=self.node.id)
        self.assertEquals(len(node_from_db.roles.all()), 1)
        self.assertEquals(node_from_db.roles.all()[0].id, self.another_role.id)

    def test_put_returns_400_if_no_body(self):
        resp = self.client.put(self.node_url, None, "application/json")
        self.assertEquals(resp.status_code, 400)

    def test_put_returns_400_if_wrong_content_type(self):
        params = {'metadata': self.meta_json}
        resp = self.client.put(self.node_url, json.dumps(params), "plain/text")
        self.assertEquals(resp.status_code, 400)

    def test_put_returns_400_if_wrong_status(self):
        params = {'status': 'invalid_status'}
        resp = self.client.put(self.node_url, json.dumps(params),
                "application/json")
        self.assertEquals(resp.status_code, 400)

    def test_put_returns_400_if_no_block_device_attr(self):
        meta = self.new_meta.copy()
        del meta['block_device']
        resp = self.client.put(self.node_url,
                               json.dumps({'metadata': meta}),
                               "application/json")
        self.assertEquals(resp.status_code, 400)

        nodes_from_db = Node.objects.filter(id=self.node.id)
        self.assertEquals(len(nodes_from_db), 1)
        self.assertEquals(nodes_from_db[0].metadata, self.old_meta)

    def test_put_returns_400_if_no_interfaces_attr(self):
        meta = self.new_meta.copy()
        del meta['interfaces']
        resp = self.client.put(self.node_url,
                               json.dumps({'metadata': meta}),
                               "application/json")
        self.assertEquals(resp.status_code, 400)

        nodes_from_db = Node.objects.filter(id=self.node.id)
        self.assertEquals(len(nodes_from_db), 1)
        self.assertEquals(nodes_from_db[0].metadata, self.old_meta)

    def test_put_returns_400_if_interfaces_empty(self):
        meta = self.new_meta.copy()
        meta['interfaces'] = ""
        resp = self.client.put(self.node_url,
                               json.dumps({'metadata': meta}),
                               "application/json")
        self.assertEquals(resp.status_code, 400)

        nodes_from_db = Node.objects.filter(id=self.node.id)
        self.assertEquals(len(nodes_from_db), 1)
        self.assertEquals(nodes_from_db[0].metadata, self.old_meta)

    def test_put_returns_400_if_no_cpu_attr(self):
        meta = self.new_meta.copy()
        del meta['cpu']
        resp = self.client.put(self.node_url,
                               json.dumps({'metadata': meta}),
                               "application/json")
        self.assertEquals(resp.status_code, 400)

        nodes_from_db = Node.objects.filter(id=self.node.id)
        self.assertEquals(len(nodes_from_db), 1)
        self.assertEquals(nodes_from_db[0].metadata, self.old_meta)

    def test_put_returns_400_if_no_memory_attr(self):
        meta = self.new_meta.copy()
        del meta['memory']
        resp = self.client.put(self.node_url,
                               json.dumps({'metadata': meta}),
                               "application/json")
        self.assertEquals(resp.status_code, 400)

        nodes_from_db = Node.objects.filter(id=self.node.id)
        self.assertEquals(len(nodes_from_db), 1)
        self.assertEquals(nodes_from_db[0].metadata, self.old_meta)

    def test_recipe_create(self):
        recipe = 'cookbook@0.1.0::recipe'
        resp = self.client.post(
            reverse('recipe_collection_handler'),
            json.dumps({
                'recipe': recipe
            }),
            "application/json"
        )
        self.assertEquals(resp.status_code, 200)

        recipe_from_db = Recipe.objects.filter(recipe=recipe)
        self.assertEquals(len(recipe_from_db), 1)

    def test_role_create(self):
        role_name = 'My role 3'
        role_recipes = [
            'nova@0.1.0::compute',
            'nova@0.1.0::monitor'
        ]
        resp = self.client.post(
            reverse('role_collection_handler'),
            json.dumps({
                'name': role_name,
                'recipes': role_recipes
            }),
            "application/json"
        )
        self.assertEquals(resp.status_code, 200)

        roles_from_db = Role.objects.filter(name=role_name)
        self.assertEquals(len(roles_from_db), 1)
        recipes = [r.recipe for r in roles_from_db[0].recipes.all()]
        self.assertEquals(set(role_recipes), set(recipes))

    def test_jsons_created_for_chef_solo(self):
        url = reverse('config_handler', kwargs={'cluster_id': 1})
        resp = self.client.post(url)
        self.assertEquals(resp.status_code, 202)
        resp_json = json.loads(resp.content)
        self.assertEquals(len(resp_json['task_id']), 36)

    def test_validate_node_role_available(self):
        url = reverse('node_role_available', kwargs={
            'node_id': '080000000001',
            'role_id': '1'
        })
        resp = self.client.get(url)
        self.assertEquals(resp.status_code, 200)

    def test_release_create(self):
        role_name = 'Compute role'
        role_recipes = [
            'nova@0.1.0::compute',
            'cookbook@version::recipe'
        ]
        resp = self.client.post(
            reverse('role_collection_handler'),
            json.dumps({
                'name': role_name,
                'recipes': role_recipes
            }),
            "application/json"
        )
        self.assertEquals(resp.status_code, 200)
        role_name = 'Monitor role'
        role_recipes = [
            'nova@0.1.0::monitor'
        ]
        resp = self.client.post(
            reverse('role_collection_handler'),
            json.dumps({
                'name': role_name,
                'recipes': role_recipes
            }),
            "application/json"
        )
        self.assertEquals(resp.status_code, 200)

        release_name = "OpenStack"
        release_version = "1.0.0"
        release_description = "This is test release"
        release_roles = [{
            "name": "compute",
            "recipes": [
                "nova@0.1.0::compute",
                "nova@0.1.0::monitor"
            ]
          }, {
            "name": "controller",
            "recipes": [
                "cookbook@version::recipe"
            ]
          }
        ]
        resp = self.client.post(
            reverse('release_collection_handler'),
            json.dumps({
                'name': release_name,
                'version': release_version,
                'description': release_description,
                'roles': release_roles
            }),
            "application/json"
        )

        self.assertEquals(resp.status_code, 200)
        release_from_db = Release.objects.filter(
            name=release_name,
            version=release_version,
            description=release_description
        )
        self.assertEquals(len(release_from_db), 1)<|MERGE_RESOLUTION|>--- conflicted
+++ resolved
@@ -3,11 +3,7 @@
 from django.test import TestCase
 from django.core.urlresolvers import reverse
 
-<<<<<<< HEAD
-from nailgun.models import Environment, Node, Recipe, Role, Release
-=======
-from nailgun.models import Cluster, Node, Cookbook, Role, Release
->>>>>>> d2c18bbd
+from nailgun.models import Cluster, Node, Recipe, Role, Release
 from nailgun.tasks import create_chef_config
 
 
