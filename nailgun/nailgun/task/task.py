--- conflicted
+++ resolved
@@ -325,11 +325,8 @@
                    'mco_user': settings.MCO_USER,
                    'mco_connector': settings.MCO_CONNECTOR,
                    'mco_password': settings.MCO_PASSWORD,
-<<<<<<< HEAD
-=======
                    'ks_spaces': json.dumps(
                        node.attributes.volumes).replace("\"", "\\\""),
->>>>>>> 93f769ee
                    }
 
             logger.debug("Node %s\nks_meta without extra params: %s" %
