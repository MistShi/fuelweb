--- conflicted
+++ resolved
@@ -473,79 +473,62 @@
         constructorName: 'EditNodeDisksScreen',
         template: _.template(editNodeDisksScreenTemplate),
         events: {
-            'click .btn-defaults': 'loadDefaults',
+            /*'click .btn-defaults': 'loadDefaults',*/
             'click .btn-revert-changes': 'returnToNodesTab',
             'click .btn-apply:not(:disabled)': 'applyChanges'
         },
-        disableControls: function(disable) {
-            this.$('.btn, input').attr('disabled', disable);
+        disableControls: function() {
+            this.$('.btn, input').attr('disabled', true);
         },
         checkForChanges: function() {
             this.$('.btn-apply').attr('disabled', _.isEqual(this.disks.toJSON(), this.initialData));
         },
         loadDefaults: function() {
-            this.disableControls(true);
+            this.disableControls();
             this.disks = new models.Disks();
             this.disks.fetch({
                 url: _.result(this.node, 'url') + '/defaults/volumes',
                 data: {type: 'disk'}
-            })
-            .done(_.bind(function() {
-                this.setRoundedValues();
-                this.render();
-                this.checkForChanges();
-            }, this))
-            .fail(_.bind(function() {
-                var dialog = new dialogViews.SimpleMessage({error: true, title: 'Node disks configuration'});
-                app.page.registerSubView(dialog);
-                dialog.render();
-            }, this));
+            }).always(_.bind(function() {
+                    this.render();
+                    this.checkForChanges();
+                }, this));
         },
         returnToNodesTab: function() {
             app.navigate('#cluster/' + this.model.id + '/nodes', {trigger: true, replace: true});
         },
         applyChanges: function() {
-            this.disableControls(true);
-            // revert sizes to bytes
-            _.each(this.disks.models, _.bind(function(disk) {
-                _.each(_.filter(disk.get('volumes'), {type: 'pv'}), _.bind(function(group) {
-                    group.size += this.remainders[disk.id][group.vg];
-                    group.size *= Math.pow(1000, 3);
-                }, this));
-            }, this));
+            this.disableControls();
+            // revert data to bytes
+            _.each(this.disks.models, function(disk) {
+                _.each(disk.get('volumes'), function(group) {
+                    if (group.type != 'mbr') {
+                        group.size *= Math.pow(1000, 3);
+                    }
+                });
+            });
             Backbone.sync('update', this.disks, {url: _.result(this.node, 'url') + '/attributes/volumes?type=disk'})
                 .done(_.bind(this.returnToNodesTab, this))
                 .fail(_.bind(function() {
-                    this.disableControls(false);
+                    this.$('.btn, input').attr('disabled', false);
                     var dialog = new dialogViews.SimpleMessage({error: true, title: 'Node disks configuration'});
                     app.page.registerSubView(dialog);
                     dialog.render();
                 }, this));
         },
-        setRoundedValues: function() {
-            // reduce volume group sizes to two decimal places
-            // for better representation on UI
-            this.remainders = {};
+        setInitialData: function() {
+            // round bytes to Gb for displaying on UI
             _.each(this.disks.models, _.bind(function(disk) {
-                this.remainders[disk.id] = {};
-                this.remainders[disk.id].unallocated = (_.find(this.node.get('meta').disks, {disk: disk.id}).size / Math.pow(1000, 3)) % 0.01;
                 _.each(disk.get('volumes'), _.bind(function(group) {
                     if (group.type == 'pv') {
-<<<<<<< HEAD
                         group.size = Math.round(group.size / Math.pow(1000, 3));
-=======
-                        var roundedSize = parseFloat((group.size / Math.pow(1000, 3)).toFixed(2));
-                        this.remainders[disk.id][group.vg] = group.size / Math.pow(1000, 3) - roundedSize;
-                        this.remainders[disk.id].unallocated -= this.remainders[disk.id][group.vg];
-                        group.size = roundedSize;
->>>>>>> c884cb79
                     }
                     if (group.type == 'partition') {
                         this.partitionSize = group.size;
                     }
                 }, this));
-                this.remainders[disk.id].unallocated -= (this.partitionSize / Math.pow(1000, 3)) % 0.01;
             }, this));
+            this.initialData = _.cloneDeep(this.disks.toJSON());
         },
         initialize: function(options) {
             _.defaults(this, options);
@@ -556,8 +539,7 @@
                     url: _.result(this.node, 'url') + '/attributes/volumes',
                     data: {type: 'disk'}
                 }).done(_.bind(function() {
-                        this.setRoundedValues();
-                        this.initialData = _.cloneDeep(this.disks.toJSON());
+                        this.setInitialData();
                         this.render();
                     }, this))
                 .fail(_.bind(this.returnToNodesTab, this));
@@ -575,8 +557,6 @@
                         diskMetaData: diskMetaData,
                         disk: disk,
                         volumeGroups: this.node.volumeGroupsByRoles(this.node.get('role')),
-                        remainders: this.remainders[disk.id],
-                        partitionSize: this.partitionSize,
                         screen: this
                     });
                     this.registerSubView(nodeDisk);
@@ -612,26 +592,11 @@
             var volumes = _.cloneDeep(this.volumes);
             var volume = _.find(volumes, {vg: group});
             var unallocated = this.diskSize - this.countAllocatedSpace() + volume.size;
-<<<<<<< HEAD
             volume.size = allUnallocated ? volume.size + parseInt(size, 10) : parseInt(size, 10);
-=======
-            volume.size = allUnallocated ? volume.size + parseFloat(size) : parseFloat(size);
->>>>>>> c884cb79
             this.disk.set({volumes: volumes}, {validate: true, unallocated: unallocated, group: group});
             this.volumes = this.disk.get('volumes');
             if (allUnallocated || size === 0) {
                 this.$('input[name=' + group + ']').val(_.find(this.volumes, {vg: group}).size);
-<<<<<<< HEAD
-=======
-                if (allUnallocated) {
-                    this.remainders[volume.vg] += this.remainders.unallocated;
-                    this.remainders.unallocated = 0;
-                }
-                if (size === 0) {
-                    this.remainders.unallocated += this.remainders[volume.vg];
-                    this.remainders[volume.vg] = 0;
-                }
->>>>>>> c884cb79
             }
             this.renderVisualGraph();
             this.screen.checkForChanges();
@@ -640,7 +605,6 @@
             this.setVolumes(e, 0);
         },
         editVolumeGroups: function(e) {
-<<<<<<< HEAD
             this.setVolumes(e, this.$(e.currentTarget).val());
         },
         countAllocatedSpace: function() {
@@ -652,18 +616,6 @@
             return _.reduce(volumes, _.bind(function(sum, volume) {
                     return sum + volume.size;
                 }, this), 0);
-=======
-            var value = this.$(e.currentTarget).val();
-            this.setVolumes(e, value.replace(',', '.'));
-        },
-        countAllocatedSpace: function() {
-            var volumes = this.volumesToDisplay();
-            var allocatedSpace = _.reduce(volumes, _.bind(function(sum, volume) {return sum + volume.size;}, this), 0);
-            if (this.partition) {
-                allocatedSpace += Math.round(this.partitionSize / Math.pow(1000, 3));
-            }
-            return allocatedSpace;
->>>>>>> c884cb79
         },
         useAllUnallocatedSpace: function(e) {
             e.preventDefault();
@@ -673,12 +625,8 @@
             _.each(this.screen.disks.models, function(disk) {
                 disk.set({volumes: _.filter(disk.get('volumes'), {type: 'pv'})});
             });
-<<<<<<< HEAD
             this.disk.set({volumes: _.union(this.disk.get('volumes'), [{type: 'partition', mount: '/boot', size: this.screen.partitionSize}, {type: 'mbr'}])});
             _.invoke(this.screen.subViews, 'renderVisualGraph');
-=======
-            this.disk.set({volumes: _.union(this.disk.get('volumes'), [{type: 'partition', mount: '/boot', size: this.partitionSize}, {type: 'mbr'}])});
->>>>>>> c884cb79
             $('.btn-bootable').attr('disabled', false);
             this.$('.btn-bootable').attr('disabled', true);
             this.screen.checkForChanges();
@@ -706,15 +654,10 @@
                     size = volume.size;
                 }
                 unallocatedWidth -= width; unallocatedSize -= size;
-                this.$('.disk-visual .' + volume.vg).css('width', width + '%').find('.volume-group-size').text(size.toFixed(2) + ' GB');
+                this.$('.disk-visual .' + volume.vg).css('width', width + '%').find('.volume-group-size').text(size + ' GB');
             }, this));
-<<<<<<< HEAD
             this.$('.disk-visual .unallocated').css('width', unallocatedWidth + '%').find('.volume-group-size').text(unallocatedSize + ' GB');
             this.$('.btn-bootable').attr('disabled', this.partition || unallocatedSize < Math.round(this.screen.partitionSize / Math.pow(1000, 3)));
-=======
-            this.$('.disk-visual .unallocated').css('width', unallocatedWidth + '%').find('.volume-group-size').text(unallocatedSize.toFixed(2) + ' GB');
-            this.$('.btn-bootable').attr('disabled', this.partition || unallocatedSize < Math.round(this.partitionSize / Math.pow(1000, 3)));
->>>>>>> c884cb79
         },
         render: function() {
             this.$el.html(this.template({
@@ -826,6 +769,7 @@
                 var ifNetwork;
                 this.$( ".logical-network-box" ).sortable({
                     connectWith: ".connectedSortable",
+                    //{ appendTo: 'body' }
                     receive: _.bind(function(event, ui){
                         var obj = $(event.target);
                         obj.children(".network-help-message").addClass("hide");
